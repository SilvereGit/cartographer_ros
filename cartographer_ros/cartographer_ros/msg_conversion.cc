--- conflicted
+++ resolved
@@ -259,92 +259,6 @@
 	return std::make_tuple(point_cloud, FromRos(message.header.stamp));
 }
 
-<<<<<<< HEAD
-/*
-PointCloudWithIntensities ToPointCloudWithIntensities(const sensor_msgs::PointCloud2& message) {
-	PointCloudWithIntensities point_cloud;
-	// We check for intensity field here to avoid run-time warnings if we pass in
-	// a PointCloud2 without intensity.
-	int pointCount=message.height * message.width;	//how many points in message
-	float x,y,z,i;					//coords,intensity and ring
-	int r;
-	uint8_t xbytes[sizeof(float)];
-	uint8_t ybytes[sizeof(float)];
-	uint8_t zbytes[sizeof(float)];
-	uint8_t ibytes[sizeof(float)];
-	uint8_t rbytes[sizeof(int)];			//coords,intensity and ring in uint8_t
-	
-	
-	if (PointCloud2HasField(message, "intensity")) {
-		//check if ring info exists
-		if (PointCloud2HasField(message, "ring")) {
-			//intensity & ring
-			for (int ii=0;ii<pointCount;ii++) {
-				//read bytes of next point
-				memcpy(&xbytes, &message.data[int(message.point_step)*ii], sizeof(float));
-				memcpy(&ybytes, &message.data[int(message.point_step)*ii + 4], sizeof(float));
-				memcpy(&zbytes, &message.data[int(message.point_step)*ii + 8], sizeof(float));
-				memcpy(&ibytes, &message.data[int(message.point_step)*ii + 16], sizeof(float));
-				memcpy(&rbytes, &message.data[int(message.point_step)*ii + 20], sizeof(int));
-				//std::cout << "message.point_step: " << message.point_step << " message.row_step " << message.row_step << " message.height " << message.height << " message.width " << message.width << std::endl;
-				//std::cout << "Xb: " << xbytes << " Yb: " << ybytes << " Zb: " << zbytes << " Ib: " << ibytes << " Rb: " << rbytes << std::endl;
-				//save to PointCloudWithIntensitiesRings
-				memcpy(&x, &xbytes, sizeof(float));
-				memcpy(&y, &ybytes, sizeof(float));
-				memcpy(&z, &zbytes, sizeof(float));
-      				point_cloud.points.emplace_back(x, y, z, 0.f);
-				memcpy(&i, &ibytes, sizeof(float));
-      				point_cloud.intensities.push_back(i);
-				memcpy(&r, &rbytes, sizeof(int));
-      				point_cloud.rings.push_back(r);
-				//std::cout << "X: " << x << " Y: " << y << " Z: " << z << " I: " << i << " R: " << r << std::endl;
-    			}
-		}else {
-			//intensity & NO ring
-			//read bytes of next point
-			for (int ii=0;ii<pointCount;ii++) {
-				memcpy(&xbytes, &message.data[int(message.point_step)*ii], sizeof(float));
-				memcpy(&ybytes, &message.data[int(message.point_step)*ii + 4], sizeof(float));
-				memcpy(&zbytes, &message.data[int(message.point_step)*ii + 8], sizeof(float));
-				memcpy(&ibytes, &message.data[int(message.point_step)*ii + 16], sizeof(float));
-				memcpy(&rbytes, &message.data[int(message.point_step)*ii + 20], sizeof(int));
-				//save to PointCloudWithIntensitiesRings
-				memcpy(&x, &xbytes, sizeof(float));
-				memcpy(&y, &ybytes, sizeof(float));
-				memcpy(&z, &zbytes, sizeof(float));
-      				point_cloud.points.emplace_back(x, y, z, 0.f);
-				memcpy(&i, &ibytes, sizeof(float));
-      				point_cloud.intensities.push_back(i);
-				//NO ring
-      				point_cloud.rings.push_back(0);
-			}
-		}
-	} else {
-		// NO intensity & NO ring
-		// If we don't have an intensity field, just copy XYZ and fill in
-		// 1.0.
-		for (int ii=0;ii<pointCount;ii++) {
-			//read bytes of next point
-			memcpy(&xbytes, &message.data[int(message.point_step)*ii], sizeof(float));
-			memcpy(&ybytes, &message.data[int(message.point_step)*ii + 4], sizeof(float));
-			memcpy(&zbytes, &message.data[int(message.point_step)*ii + 8], sizeof(float));
-			memcpy(&ibytes, &message.data[int(message.point_step)*ii + 16], sizeof(float));
-			memcpy(&rbytes, &message.data[int(message.point_step)*ii + 20], sizeof(int));
-			//save to PointCloudWithIntensitiesRings
-			memcpy(&x, &xbytes, sizeof(float));
-			memcpy(&y, &ybytes, sizeof(float));
-			memcpy(&z, &zbytes, sizeof(float));
-      			point_cloud.points.emplace_back(x, y, z, 0.f);
-			//NO intensity
-      			point_cloud.intensities.push_back(1.0);
-			//NO ring
-      			point_cloud.rings.push_back(0);
-    		}
-  	}
-	return point_cloud;
-}
-*/
-=======
 LandmarkData ToLandmarkData(const LandmarkList& landmark_list) {
   LandmarkData landmark_data;
   landmark_data.time = FromRos(landmark_list.header.stamp);
@@ -356,7 +270,6 @@
   return landmark_data;
 }
 
->>>>>>> 8dc0352d
 Rigid3d ToRigid3d(const geometry_msgs::TransformStamped& transform) {
   return Rigid3d(ToEigen(transform.transform.translation),
                  ToEigen(transform.transform.rotation));
