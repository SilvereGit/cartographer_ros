--- conflicted
+++ resolved
@@ -18,23 +18,6 @@
 #include "cartographer_ros/split_string.h"
 #include "gflags/gflags.h"
 #include "glog/logging.h"
-<<<<<<< HEAD
-#include "ros/ros.h"
-#include "ros/time.h"
-#include "rosbag/bag.h"
-#include "rosbag/view.h"
-#include "tf2_eigen/tf2_eigen.h"
-#include "tf2_msgs/TFMessage.h"
-#include "tf2_ros/buffer.h"
-#include "urdf/model.h"
-#include "pcl/point_cloud.h"
-#include "pcl/point_types.h"
-#include "pcl_conversions/pcl_conversions.h"
-//las writer
-#include "LAStools/inc/laswriter.hpp"
-//#include "cartographer/io/color.h"
-=======
->>>>>>> 449a2914
 
 DEFINE_string(configuration_directory, "",
               "First directory in which configuration files are searched, "
@@ -58,238 +41,6 @@
               "define the output directory. If empty, the first bag filename "
               "will be used.");
 
-<<<<<<< HEAD
-//std::string trajectoryName = "trajectory.txt";
-
-namespace cartographer_ros {
-namespace {
-
-constexpr char kTfStaticTopic[] = "/tf_static";
-namespace carto = ::cartographer;
-
-template <typename T>
-std::unique_ptr<carto::io::PointsBatch> HandleMessage(
-    const T& message, const std::string& tracking_frame,
-    const tf2_ros::Buffer& tf_buffer,
-    const carto::transform::TransformInterpolationBuffer&
-        transform_interpolation_buffer) {
-  const carto::common::Time start_time = FromRos(message.header.stamp);
-
-  auto points_batch = carto::common::make_unique<carto::io::PointsBatch>();
-  points_batch->start_time = start_time;
-  points_batch->frame_id = message.header.frame_id;
-
-  ::cartographer::sensor::PointCloudWithIntensities point_cloud;
-  ::cartographer::common::Time point_cloud_time;
-  std::tie(point_cloud, point_cloud_time) =
-      ToPointCloudWithIntensities(message);
-
-  CHECK_EQ(point_cloud.intensities.size(), point_cloud.points.size());
-  CHECK_EQ(point_cloud.rings.size(), point_cloud.points.size());
-
-  for (size_t i = 0; i < point_cloud.points.size(); ++i) {
-    const carto::common::Time time =
-        point_cloud_time + carto::common::FromSeconds(point_cloud.points[i][3]);
-    if (!transform_interpolation_buffer.Has(time)) {
-      continue;
-    }
-    const carto::transform::Rigid3d tracking_to_map =
-        transform_interpolation_buffer.Lookup(time);
-    const carto::transform::Rigid3d sensor_to_tracking =
-        ToRigid3d(tf_buffer.lookupTransform(
-            tracking_frame, message.header.frame_id, ToRos(time)));
-    const carto::transform::Rigid3f sensor_to_map =
-        (tracking_to_map * sensor_to_tracking).cast<float>();
-    points_batch->points.push_back(sensor_to_map *
-                                   point_cloud.points[i].head<3>());
-    //intensities
-    points_batch->intensities.push_back(point_cloud.intensities[i]);
-    //rings
-    points_batch->rings.push_back((int8_t)point_cloud.rings[i]);
-    //echoes
-    points_batch->echoes.push_back(point_cloud.echoes[i]);
-    //color
-    //cartographer::io::FloatColor c = {{(float)point_cloud.reds[i]*(float)256, (float)point_cloud.greens[i]*(float)256, (float)point_cloud.blues[i]*(float)256}};
-    cartographer::io::FloatColor c = {{(float)point_cloud.reds[i], (float)point_cloud.greens[i], (float)point_cloud.blues[i]}};
-    points_batch->colors.push_back(c);
-    //unix time
-    //std::cout << std::setprecision(17) << "message.header.stamp.toSec() " << message.header.stamp.toSec() << " message.header.stamp " << message.header.stamp << std::endl;
-    points_batch->start_time_unix = message.header.stamp.toSec();
-    // We use the last transform for the origin, which is approximately correct.
-    points_batch->origin = sensor_to_map * Eigen::Vector3f::Zero();
-    
-  }
-
-  //rotation & translation for writing trajectory
-  if (point_cloud.points.size() > 0){
-  	const carto::common::Time time_start = start_time + carto::common::FromSeconds(point_cloud.points[size_t(0)][3]);
-  	if (transform_interpolation_buffer.Has(time_start)) {
-  		const carto::transform::Rigid3d tracking_to_map_start = transform_interpolation_buffer.Lookup(time_start);
-  		const carto::transform::Rigid3d sensor_to_tracking_start = ToRigid3d(tf_buffer.lookupTransform(tracking_frame, message.header.frame_id, ToRos(time_start)));
-  		const carto::transform::Rigid3f sensor_to_map_start = (tracking_to_map_start * sensor_to_tracking_start).cast<float>();
-  
-  		//write trajectory
-  		//std::ofstream outfile;
-  		//outfile.open(trajectoryName, std::ios_base::app);
-  		//outfile << message.header.stamp << " " << std::setprecision(10) << sensor_to_map_start.translation()(0,0) << " " << sensor_to_map_start.translation()(1,0) << " " << sensor_to_map_start.translation()(2,0) << " " << sensor_to_map_start.rotation().x() << " " << sensor_to_map_start.rotation().y() << " " << sensor_to_map_start.rotation().z() << " " << sensor_to_map_start.rotation().w() << "\n";
-		//outfile.close();
-  	}
-  }
-  
-  if (points_batch->points.empty()) {
-    return nullptr;
-  }
-  return points_batch;
-}
-
-void Run(const std::string& pose_graph_filename,
-         const std::vector<std::string>& bag_filenames,
-         const std::string& configuration_directory,
-         const std::string& configuration_basename,
-         const std::string& urdf_filename,
-         const std::string& output_file_prefix) {
-  auto file_resolver =
-      carto::common::make_unique<carto::common::ConfigurationFileResolver>(
-          std::vector<std::string>{configuration_directory});
-  const std::string code =
-      file_resolver->GetFileContentOrDie(configuration_basename);
-  carto::common::LuaParameterDictionary lua_parameter_dictionary(
-      code, std::move(file_resolver));
-
-  carto::io::ProtoStreamReader reader(pose_graph_filename);
-  carto::mapping::proto::PoseGraph pose_graph_proto;
-  CHECK(reader.ReadProto(&pose_graph_proto));
-  ::cartographer::mapping::proto::AllTrajectoryBuilderOptions
-      all_trajectory_builder_options;
-  CHECK(reader.ReadProto(&all_trajectory_builder_options));
-  CHECK_EQ(pose_graph_proto.trajectory_size(), bag_filenames.size())
-      << "Pose graphs contains " << pose_graph_proto.trajectory_size()
-      << " trajectories while " << bag_filenames.size()
-      << " bags were provided. This tool requires one bag for each "
-         "trajectory in the same order as the correponding trajectories in the "
-         "pose graph proto.";
-
-  const std::string file_prefix = !output_file_prefix.empty()
-                                      ? output_file_prefix
-                                      : bag_filenames.front() + "_";
-  const auto file_writer_factory = [file_prefix](const std::string& filename) {
-    return carto::common::make_unique<carto::io::StreamFileWriter>(file_prefix +
-                                                                   filename);
-  };
-
-  // This vector must outlive the pipeline.
-  std::vector<::cartographer::mapping::proto::Trajectory> all_trajectories(
-      pose_graph_proto.trajectory().begin(),
-      pose_graph_proto.trajectory().end());
-
-  carto::io::PointsProcessorPipelineBuilder builder;
-  carto::io::RegisterBuiltInPointsProcessors(all_trajectories,
-                                             file_writer_factory, &builder);
-  builder.Register(
-      RosMapWritingPointsProcessor::kConfigurationFileActionName,
-      [file_writer_factory](
-          ::cartographer::common::LuaParameterDictionary* const dictionary,
-          ::cartographer::io::PointsProcessor* const next)
-          -> std::unique_ptr<::cartographer::io::PointsProcessor> {
-        return RosMapWritingPointsProcessor::FromDictionary(file_writer_factory,
-                                                            dictionary, next);
-      });
-
-  std::vector<std::unique_ptr<carto::io::PointsProcessor>> pipeline =
-      builder.CreatePipeline(
-          lua_parameter_dictionary.GetDictionary("pipeline").get());
-
-  const std::string tracking_frame =
-      lua_parameter_dictionary.GetString("tracking_frame");
-  do {
-    for (size_t trajectory_id = 0; trajectory_id < bag_filenames.size();
-         ++trajectory_id) {
-      const carto::mapping::proto::Trajectory& trajectory_proto =
-          pose_graph_proto.trajectory(trajectory_id);
-      const std::string& bag_filename = bag_filenames[trajectory_id];
-      LOG(INFO) << "Processing " << bag_filename << "...";
-      if (trajectory_proto.node_size() == 0) {
-        continue;
-      }
-      tf2_ros::Buffer tf_buffer;
-      if (!urdf_filename.empty()) {
-        ReadStaticTransformsFromUrdf(urdf_filename, &tf_buffer);
-      }
-
-      const carto::transform::TransformInterpolationBuffer
-          transform_interpolation_buffer(trajectory_proto);
-      rosbag::Bag bag;
-      bag.open(bag_filename, rosbag::bagmode::Read);
-      rosbag::View view(bag);
-      const ::ros::Time begin_time = view.getBeginTime();
-      const double duration_in_seconds =
-          (view.getEndTime() - begin_time).toSec();
-
-      // We need to keep 'tf_buffer' small because it becomes very inefficient
-      // otherwise. We make sure that tf_messages are published before any data
-      // messages, so that tf lookups always work.
-      std::deque<rosbag::MessageInstance> delayed_messages;
-      // We publish tf messages one second earlier than other messages. Under
-      // the assumption of higher frequency tf this should ensure that tf can
-      // always interpolate.
-      const ::ros::Duration kDelay(1.);
-
-      for (const rosbag::MessageInstance& message : view) {
-        if (FLAGS_use_bag_transforms && message.isType<tf2_msgs::TFMessage>()) {
-          auto tf_message = message.instantiate<tf2_msgs::TFMessage>();
-          for (const auto& transform : tf_message->transforms) {
-            try {
-              tf_buffer.setTransform(transform, "unused_authority",
-                                     message.getTopic() == kTfStaticTopic);
-            } catch (const tf2::TransformException& ex) {
-              LOG(WARNING) << ex.what();
-            }
-          }
-        }
-
-        while (!delayed_messages.empty() && delayed_messages.front().getTime() <
-                                                message.getTime() - kDelay) {
-          const rosbag::MessageInstance& delayed_message =
-              delayed_messages.front();
-
-          std::unique_ptr<carto::io::PointsBatch> points_batch;
-          if (delayed_message.isType<sensor_msgs::PointCloud2>()) {
-            points_batch = HandleMessage(
-                *delayed_message.instantiate<sensor_msgs::PointCloud2>(),
-                tracking_frame, tf_buffer, transform_interpolation_buffer);
-          } else if (delayed_message
-                         .isType<sensor_msgs::MultiEchoLaserScan>()) {
-            points_batch = HandleMessage(
-                *delayed_message.instantiate<sensor_msgs::MultiEchoLaserScan>(),
-                tracking_frame, tf_buffer, transform_interpolation_buffer);
-          } else if (delayed_message.isType<sensor_msgs::LaserScan>()) {
-            points_batch = HandleMessage(
-                *delayed_message.instantiate<sensor_msgs::LaserScan>(),
-                tracking_frame, tf_buffer, transform_interpolation_buffer);
-          }
-          if (points_batch != nullptr) {
-	    //process point processors
-            points_batch->trajectory_id = trajectory_id;
-            pipeline.back()->Process(std::move(points_batch));
-          }
-          delayed_messages.pop_front();
-        }
-        delayed_messages.push_back(message);
-        LOG_EVERY_N(INFO, 100000)
-            << "Processed " << (message.getTime() - begin_time).toSec()
-            << " of " << duration_in_seconds << " bag time seconds...";
-      }
-      bag.close();
-    }
-  } while (pipeline.back()->Flush() ==
-           carto::io::PointsProcessor::FlushResult::kRestartStream);
-}
-
-}  // namespace
-}  // namespace cartographer_ros
-
-=======
->>>>>>> 449a2914
 int main(int argc, char** argv) {
   FLAGS_alsologtostderr = true;
   google::InitGoogleLogging(argv[0]);
@@ -303,17 +54,7 @@
   CHECK(!FLAGS_pose_graph_filename.empty())
       << "-pose_graph_filename is missing.";
 
-<<<<<<< HEAD
-  //opening trajectory file
-  //trajectoryName = FLAGS_pose_graph_filename + "_traj.txt";
-  //std::ofstream outfile;
-  //outfile.open(trajectoryName, std::ios_base::in);
-  //outfile.close();
-
-  ::cartographer_ros::Run(
-=======
   ::cartographer_ros::AssetsWriter asset_writer(
->>>>>>> 449a2914
       FLAGS_pose_graph_filename,
       cartographer_ros::SplitString(FLAGS_bag_filenames, ','),
       FLAGS_output_file_prefix);
