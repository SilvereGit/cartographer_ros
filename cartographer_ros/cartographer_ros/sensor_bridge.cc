/*
 * Copyright 2016 The Cartographer Authors
 *
 * Licensed under the Apache License, Version 2.0 (the "License");
 * you may not use this file except in compliance with the License.
 * You may obtain a copy of the License at
 *
 *      http://www.apache.org/licenses/LICENSE-2.0
 *
 * Unless required by applicable law or agreed to in writing, software
 * distributed under the License is distributed on an "AS IS" BASIS,
 * WITHOUT WARRANTIES OR CONDITIONS OF ANY KIND, either express or implied.
 * See the License for the specific language governing permissions and
 * limitations under the License.
 */

#include "cartographer_ros/sensor_bridge.h"

#include "absl/memory/memory.h"
#include "cartographer_ros/msg_conversion.h"
#include "cartographer_ros/time_conversion.h"

namespace cartographer_ros {

namespace carto = ::cartographer;

using carto::transform::Rigid3d;

namespace {

const std::string& CheckNoLeadingSlash(const std::string& frame_id) {
  if (frame_id.size() > 0) {
    CHECK_NE(frame_id[0], '/') << "The frame_id " << frame_id
                               << " should not start with a /. See 1.7 in "
                                  "http://wiki.ros.org/tf2/Migration.";
  }
  return frame_id;
}

}  // namespace

SensorBridge::SensorBridge(
    const int num_subdivisions_per_laser_scan,
    const std::string& tracking_frame,
    const double lookup_transform_timeout_sec, tf2_ros::Buffer* const tf_buffer,
    carto::mapping::TrajectoryBuilderInterface* const trajectory_builder)
    : num_subdivisions_per_laser_scan_(num_subdivisions_per_laser_scan),
      tf_bridge_(tracking_frame, lookup_transform_timeout_sec, tf_buffer),
      trajectory_builder_(trajectory_builder) {}

std::unique_ptr<carto::sensor::OdometryData> SensorBridge::ToOdometryData(
    const nav_msgs::Odometry::ConstPtr& msg) {
  const carto::common::Time time = FromRos(msg->header.stamp);
  const auto sensor_to_tracking = tf_bridge_.LookupToTracking(
      time, CheckNoLeadingSlash(msg->child_frame_id));
  if (sensor_to_tracking == nullptr) {
    return nullptr;
  }
  return absl::make_unique<carto::sensor::OdometryData>(
      carto::sensor::OdometryData{
          time, ToRigid3d(msg->pose.pose) * sensor_to_tracking->inverse()});
}

void SensorBridge::HandleOdometryMessage(
    const std::string& sensor_id, const nav_msgs::Odometry::ConstPtr& msg) {
  std::unique_ptr<carto::sensor::OdometryData> odometry_data =
      ToOdometryData(msg);
  if (odometry_data != nullptr) {
    trajectory_builder_->AddSensorData(
        sensor_id,
        carto::sensor::OdometryData{odometry_data->time, odometry_data->pose});
  }
}

void SensorBridge::HandleNavSatFixMessage(
    const std::string& sensor_id, const sensor_msgs::NavSatFix::ConstPtr& msg) {
  const carto::common::Time time = FromRos(msg->header.stamp);
  if (msg->status.status == sensor_msgs::NavSatStatus::STATUS_NO_FIX) {
    trajectory_builder_->AddSensorData(
        sensor_id,
        carto::sensor::FixedFramePoseData{time, absl::optional<Rigid3d>()});
    return;
  }

  if (!ecef_to_local_frame_.has_value()) {
    ecef_to_local_frame_ =
        ComputeLocalFrameFromLatLong(msg->latitude, msg->longitude);
    LOG(INFO) << "Using NavSatFix. Setting ecef_to_local_frame with lat = "
              << msg->latitude << ", long = " << msg->longitude << ".";
  }

  trajectory_builder_->AddSensorData(
      sensor_id, carto::sensor::FixedFramePoseData{
                     time, absl::optional<Rigid3d>(Rigid3d::Translation(
                               ecef_to_local_frame_.value() *
                               LatLongAltToEcef(msg->latitude, msg->longitude,
                                                msg->altitude)))});
}

void SensorBridge::HandleLandmarkMessage(
    const std::string& sensor_id,
    const cartographer_ros_msgs::LandmarkList::ConstPtr& msg) {
  trajectory_builder_->AddSensorData(sensor_id, ToLandmarkData(*msg));
}

std::unique_ptr<carto::sensor::ImuData> SensorBridge::ToImuData(
    const sensor_msgs::Imu::ConstPtr& msg) {
  CHECK_NE(msg->linear_acceleration_covariance[0], -1)
      << "Your IMU data claims to not contain linear acceleration measurements "
         "by setting linear_acceleration_covariance[0] to -1. Cartographer "
         "requires this data to work. See "
         "http://docs.ros.org/api/sensor_msgs/html/msg/Imu.html.";
  CHECK_NE(msg->angular_velocity_covariance[0], -1)
      << "Your IMU data claims to not contain angular velocity measurements "
         "by setting angular_velocity_covariance[0] to -1. Cartographer "
         "requires this data to work. See "
         "http://docs.ros.org/api/sensor_msgs/html/msg/Imu.html.";

  const carto::common::Time time = FromRos(msg->header.stamp);
  const auto sensor_to_tracking = tf_bridge_.LookupToTracking(
      time, CheckNoLeadingSlash(msg->header.frame_id));
  if (sensor_to_tracking == nullptr) {
    return nullptr;
  }
  CHECK(sensor_to_tracking->translation().norm() < 1e-5)
      << "The IMU frame must be colocated with the tracking frame. "
         "Transforming linear acceleration into the tracking frame will "
         "otherwise be imprecise.";
  return absl::make_unique<carto::sensor::ImuData>(carto::sensor::ImuData{
      time, sensor_to_tracking->rotation() * ToEigen(msg->linear_acceleration),
      sensor_to_tracking->rotation() * ToEigen(msg->angular_velocity)});
}

void SensorBridge::HandleImuMessage(const std::string& sensor_id,
                                    const sensor_msgs::Imu::ConstPtr& msg) {
  std::unique_ptr<carto::sensor::ImuData> imu_data = ToImuData(msg);
  if (imu_data != nullptr) {
    trajectory_builder_->AddSensorData(
        sensor_id,
        carto::sensor::ImuData{imu_data->time, imu_data->linear_acceleration,
                               imu_data->angular_velocity});
  }
}

void SensorBridge::HandleLaserScanMessage(
    const std::string& sensor_id, const sensor_msgs::LaserScan::ConstPtr& msg) {
  carto::sensor::PointCloudWithIntensities point_cloud;
  carto::common::Time time;
  std::tie(point_cloud, time) = ToPointCloudWithIntensities(*msg);
  HandleLaserScan(sensor_id, time, msg->header.frame_id, point_cloud);
}

void SensorBridge::HandleMultiEchoLaserScanMessage(
    const std::string& sensor_id,
    const sensor_msgs::MultiEchoLaserScan::ConstPtr& msg) {
  carto::sensor::PointCloudWithIntensities point_cloud;
  carto::common::Time time;
  std::tie(point_cloud, time) = ToPointCloudWithIntensities(*msg);
  HandleLaserScan(sensor_id, time, msg->header.frame_id, point_cloud);
}

/*void SensorBridge::HandlePointCloud2Message(
    const std::string& sensor_id,
    const sensor_msgs::PointCloud2::ConstPtr& msg) {
<<<<<<< HEAD
  pcl::PointCloud<pcl::PointXYZ> pcl_point_cloud;
  pcl::fromROSMsg(*msg, pcl_point_cloud);
  carto::sensor::TimedPointCloud point_cloud;
  for (const auto& point : pcl_point_cloud) {
    point_cloud.emplace_back(point.x, point.y, point.z, 0.f);
  }
  HandleRangefinder(sensor_id, FromRos(msg->header.stamp), msg->header.frame_id,
                    point_cloud);
}*/

void SensorBridge::HandlePointCloud2Message(
    const std::string& sensor_id,
    const sensor_msgs::PointCloud2::ConstPtr& msg) {
  carto::sensor::TimedPointCloud point_cloud;
  float x;float y;float z;float t;
  size_t point_count = msg->height*msg->width;
  for (size_t i = 0; i < point_count; ++i){
    	memcpy(&x, &msg->data[i*size_t(msg->point_step)], sizeof(float));
	memcpy(&y, &msg->data[i*size_t(msg->point_step) + 4], sizeof(float));
	memcpy(&z, &msg->data[i*size_t(msg->point_step) + 8], sizeof(float));
	memcpy(&t, &msg->data[i*size_t(msg->point_step) + 12], sizeof(float));
	point_cloud.emplace_back(x, y, z, t);
  }
  HandleRangefinder(sensor_id, FromRos(msg->header.stamp), msg->header.frame_id,
                    point_cloud);
=======
  carto::sensor::PointCloudWithIntensities point_cloud;
  carto::common::Time time;
  std::tie(point_cloud, time) = ToPointCloudWithIntensities(*msg);
  HandleRangefinder(sensor_id, time, msg->header.frame_id, point_cloud.points);
>>>>>>> c12da5e8
}

const TfBridge& SensorBridge::tf_bridge() const { return tf_bridge_; }

void SensorBridge::HandleLaserScan(
    const std::string& sensor_id, const carto::common::Time time,
    const std::string& frame_id,
    const carto::sensor::PointCloudWithIntensities& points) {
  if (points.points.empty()) {
    return;
  }
  CHECK_LE(points.points.back().time, 0.f);
  // TODO(gaschler): Use per-point time instead of subdivisions.
  for (int i = 0; i != num_subdivisions_per_laser_scan_; ++i) {
    const size_t start_index =
        points.points.size() * i / num_subdivisions_per_laser_scan_;
    const size_t end_index =
        points.points.size() * (i + 1) / num_subdivisions_per_laser_scan_;
    carto::sensor::TimedPointCloud subdivision(
        points.points.begin() + start_index, points.points.begin() + end_index);
    if (start_index == end_index) {
      continue;
    }
    const double time_to_subdivision_end = subdivision.back().time;
    // `subdivision_time` is the end of the measurement so sensor::Collator will
    // send all other sensor data first.
    const carto::common::Time subdivision_time =
        time + carto::common::FromSeconds(time_to_subdivision_end);
    auto it = sensor_to_previous_subdivision_time_.find(sensor_id);
    if (it != sensor_to_previous_subdivision_time_.end() &&
        it->second >= subdivision_time) {
      LOG(WARNING) << "Ignored subdivision of a LaserScan message from sensor "
                   << sensor_id << " because previous subdivision time "
                   << it->second << " is not before current subdivision time "
                   << subdivision_time;
      continue;
    }
    sensor_to_previous_subdivision_time_[sensor_id] = subdivision_time;
    for (auto& point : subdivision) {
      point.time -= time_to_subdivision_end;
    }
    CHECK_EQ(subdivision.back().time, 0.f);
    HandleRangefinder(sensor_id, subdivision_time, frame_id, subdivision);
  }
}

void SensorBridge::HandleRangefinder(
    const std::string& sensor_id, const carto::common::Time time,
    const std::string& frame_id, const carto::sensor::TimedPointCloud& ranges) {
  if (!ranges.empty()) {
    CHECK_LE(ranges.back().time, 0.f);
  }
  const auto sensor_to_tracking =
      tf_bridge_.LookupToTracking(time, CheckNoLeadingSlash(frame_id));
  if (sensor_to_tracking != nullptr) {
    trajectory_builder_->AddSensorData(
        sensor_id, carto::sensor::TimedPointCloudData{
                       time, sensor_to_tracking->translation().cast<float>(),
                       carto::sensor::TransformTimedPointCloud(
                           ranges, sensor_to_tracking->cast<float>())});
  }
}

}  // namespace cartographer_ros<|MERGE_RESOLUTION|>--- conflicted
+++ resolved
@@ -162,7 +162,6 @@
 /*void SensorBridge::HandlePointCloud2Message(
     const std::string& sensor_id,
     const sensor_msgs::PointCloud2::ConstPtr& msg) {
-<<<<<<< HEAD
   pcl::PointCloud<pcl::PointXYZ> pcl_point_cloud;
   pcl::fromROSMsg(*msg, pcl_point_cloud);
   carto::sensor::TimedPointCloud point_cloud;
@@ -188,12 +187,6 @@
   }
   HandleRangefinder(sensor_id, FromRos(msg->header.stamp), msg->header.frame_id,
                     point_cloud);
-=======
-  carto::sensor::PointCloudWithIntensities point_cloud;
-  carto::common::Time time;
-  std::tie(point_cloud, time) = ToPointCloudWithIntensities(*msg);
-  HandleRangefinder(sensor_id, time, msg->header.frame_id, point_cloud.points);
->>>>>>> c12da5e8
 }
 
 const TfBridge& SensorBridge::tf_bridge() const { return tf_bridge_; }
